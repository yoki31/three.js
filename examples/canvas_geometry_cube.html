<!DOCTYPE HTML>
<html lang="en">
	<head>
		<title>three.js canvas - geometry - cube</title>
		<meta charset="utf-8">
		<meta name="viewport" content="width=device-width; initial-scale=1.0; maximum-scale=1.0; user-scalable=0;"/>
		<style type="text/css">
			body {
				font-family: Monospace;
				background-color: #f0f0f0;
				margin: 0px;
				overflow: hidden;
			}
		</style>
	</head>
	<body>

		<script type="text/javascript" src="../build/Three.js"></script>
		<script type="text/javascript" src="../src/extras/primitives/Cube.js"></script>
		<script type="text/javascript" src="../src/extras/primitives/Plane.js"></script>

		<script type="text/javascript" src="js/RequestAnimationFrame.js"></script>
		<script type="text/javascript" src="js/Stats.js"></script>

		<script type="text/javascript">

			var container, stats;

			var camera, scene, renderer;

			var cube, plane;

			var targetRotation = 0;
			var targetRotationOnMouseDown = 0;

			var mouseX = 0;
			var mouseXOnMouseDown = 0;

			var windowHalfX = window.innerWidth / 2;
			var windowHalfY = window.innerHeight / 2;

			init();
			animate();

			function init() {

				container = document.createElement( 'div' );
				document.body.appendChild( container );

				var info = document.createElement( 'div' );
				info.style.position = 'absolute';
				info.style.top = '10px';
				info.style.width = '100%';
				info.style.textAlign = 'center';
				info.innerHTML = 'Drag to spin the cube';
				container.appendChild( info );

				camera = new THREE.Camera( 70, window.innerWidth / window.innerHeight, 1, 1000 );
				camera.position.y = 150;
				camera.position.z = 500;
				camera.target.position.y = 150;

				scene = new THREE.Scene();

				// Cube

				var materials = [];

				for ( var i = 0; i < 6; i ++ ) {

					materials.push( [ new THREE.MeshBasicMaterial( { color: Math.random() * 0xffffff } ) ] );

				}

				cube = new THREE.Mesh( new Cube( 200, 200, 200, 1, 1, materials ), new THREE.MeshFaceMaterial() );
				cube.position.y = 150;
				cube.overdraw = true;
				scene.addObject( cube );

				// Plane

				plane = new THREE.Mesh( new Plane( 200, 200 ), new THREE.MeshBasicMaterial( { color: 0xe0e0e0 } ) );
				plane.rotation.x = -90 * ( Math.PI / 180 );
				plane.overdraw = true;
				scene.addObject( plane );

				renderer = new THREE.CanvasRenderer();
				renderer.setSize(  window.innerWidth, window.innerHeight );

				container.appendChild( renderer.domElement );

				stats = new Stats();
				stats.domElement.style.position = 'absolute';
				stats.domElement.style.top = '0px';
				container.appendChild( stats.domElement );

				document.addEventListener( 'mousedown', onDocumentMouseDown, false );
				document.addEventListener( 'touchstart', onDocumentTouchStart, false );
				document.addEventListener( 'touchmove', onDocumentTouchMove, false );
			}

			//

			function onDocumentMouseDown( event ) {

				event.preventDefault();

				document.addEventListener( 'mousemove', onDocumentMouseMove, false );
				document.addEventListener( 'mouseup', onDocumentMouseUp, false );
				document.addEventListener( 'mouseout', onDocumentMouseOut, false );

				mouseXOnMouseDown = event.clientX - windowHalfX;
				targetRotationOnMouseDown = targetRotation;
			}

			function onDocumentMouseMove( event ) {

				mouseX = event.clientX - windowHalfX;

				targetRotation = targetRotationOnMouseDown + ( mouseX - mouseXOnMouseDown ) * 0.02;
			}

			function onDocumentMouseUp( event ) {

				document.removeEventListener( 'mousemove', onDocumentMouseMove, false );
				document.removeEventListener( 'mouseup', onDocumentMouseUp, false );
				document.removeEventListener( 'mouseout', onDocumentMouseOut, false );
			}

			function onDocumentMouseOut( event ) {

				document.removeEventListener( 'mousemove', onDocumentMouseMove, false );
				document.removeEventListener( 'mouseup', onDocumentMouseUp, false );
				document.removeEventListener( 'mouseout', onDocumentMouseOut, false );
			}

			function onDocumentTouchStart( event ) {

				if ( event.touches.length == 1 ) {

					event.preventDefault();

					mouseXOnMouseDown = event.touches[ 0 ].pageX - windowHalfX;
					targetRotationOnMouseDown = targetRotation;

				}
			}

			function onDocumentTouchMove( event ) {

				if ( event.touches.length == 1 ) {

					event.preventDefault();

					mouseX = event.touches[ 0 ].pageX - windowHalfX;
					targetRotation = targetRotationOnMouseDown + ( mouseX - mouseXOnMouseDown ) * 0.05;

				}
			}

			//

			function animate() {

				requestAnimationFrame( animate );

				render();
				stats.update();

			}

			function render() {

<<<<<<< HEAD
				plane.rotation.y = cube.rotation.y += ( targetRotation - cube.rotation.y ) * 0.05;
				renderer.render(scene, camera);
=======
				plane.rotation.z = cube.rotation.y += ( targetRotation - cube.rotation.y ) * 0.05;
				renderer.render( scene, camera );
>>>>>>> 9297fb97

			}

		</script>

	</body>
</html><|MERGE_RESOLUTION|>--- conflicted
+++ resolved
@@ -171,13 +171,8 @@
 
 			function render() {
 
-<<<<<<< HEAD
-				plane.rotation.y = cube.rotation.y += ( targetRotation - cube.rotation.y ) * 0.05;
-				renderer.render(scene, camera);
-=======
 				plane.rotation.z = cube.rotation.y += ( targetRotation - cube.rotation.y ) * 0.05;
 				renderer.render( scene, camera );
->>>>>>> 9297fb97
 
 			}
 
