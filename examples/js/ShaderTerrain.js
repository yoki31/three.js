--- conflicted
+++ resolved
@@ -182,13 +182,8 @@
 
 						"float pointSpecularWeight = specularTex.r * max( pow( pointDotNormalHalf, shininess ), 0.0 );",
 
-<<<<<<< HEAD
-						"totalDiffuseLight += pointDistance * pointLightColor[ i ] * pointDiffuseWeight;",
-						"totalSpecularLight += pointDistance * pointLightColor[ i ] * specular * pointSpecularWeight * pointDiffuseWeight;",
-=======
-						"pointDiffuse += attenuation * pointLightColor[ i ] * diffuse * pointDiffuseWeight;",
-						"pointSpecular += attenuation * pointLightColor[ i ] * specular * pointSpecularWeight * pointDiffuseWeight;",
->>>>>>> 0f7e38e7
+						"totalDiffuseLight += attenuation * pointLightColor[ i ] * pointDiffuseWeight;",
+						"totalSpecularLight += attenuation * pointLightColor[ i ] * specular * pointSpecularWeight * pointDiffuseWeight;",
 
 					"}",
 
@@ -258,39 +253,7 @@
 
 				"#endif",
 
-<<<<<<< HEAD
-				//"gl_FragColor.xyz = gl_FragColor.xyz * ( totalDiffuse + ambientLightColor * ambient) + totalSpecular;",
-				"outgoingLight.rgb += diffuseColor.xyz * ( totalDiffuseLight + ambientLightColor * ambient + totalSpecularLight );",
-=======
-				// all lights contribution summation
-
-				"vec3 totalDiffuse = vec3( 0.0 );",
-				"vec3 totalSpecular = vec3( 0.0 );",
-
-				"#if MAX_DIR_LIGHTS > 0",
-
-					"totalDiffuse += dirDiffuse;",
-					"totalSpecular += dirSpecular;",
-
-				"#endif",
-
-				"#if MAX_HEMI_LIGHTS > 0",
-
-					"totalDiffuse += hemiDiffuse;",
-					"totalSpecular += hemiSpecular;",
-
-				"#endif",
-
-				"#if MAX_POINT_LIGHTS > 0",
-
-					"totalDiffuse += pointDiffuse;",
-					"totalSpecular += pointSpecular;",
-
-				"#endif",
-
-				//"gl_FragColor.xyz = gl_FragColor.xyz * ( totalDiffuse + ambientLightColor * diffuse ) + totalSpecular;",
-				"gl_FragColor.xyz = gl_FragColor.xyz * ( totalDiffuse + ambientLightColor * diffuse + totalSpecular );",
->>>>>>> 0f7e38e7
+				"outgoingLight.rgb += diffuseColor.xyz * ( totalDiffuseLight + ambientLightColor * diffuse + totalSpecularLight );",
 
 				THREE.ShaderChunk[ "shadowmap_fragment" ],
 				THREE.ShaderChunk[ "linear_to_gamma_fragment" ],
