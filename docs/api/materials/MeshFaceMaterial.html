--- conflicted
+++ resolved
@@ -10,13 +10,8 @@
 		<h1>[name]</h1>
 
 		<div class="desc">
-<<<<<<< HEAD
 		A Material to define multiple materials for the same geometry. 
-		The geometry decides which material is used for which faces by the [page:Face3 faces] materialindex.
-=======
-		A Material to define multiple materials for the same geometry.
 		The geometry decides which material is used for which faces by the [page:Face3 faces materialindex].
->>>>>>> b138b688
 		The materialindex corresponds with the index of the material in the materials array.
 		</div>
 
