--- conflicted
+++ resolved
@@ -38,12 +38,8 @@
 
 		<p>
 			[example:webgl_materials_variations_physical materials / variations / physical]<br />
-<<<<<<< HEAD
+			[example:webgl_materials_physical_clearcoat materials / physical / clearcoat]<br />
 			[example:webgl_materials_physical_reflectivity materials / physical / reflectivity]
-=======
-			[example:webgl_materials_physical_clearcoat materials / physical / clearcoat]<br />
-			[example:webgl_materials_reflectivity materials / reflectivity]
->>>>>>> ea794f5d
 		</p>
 
 		<h2>构造函数(Constructor)</h2>
