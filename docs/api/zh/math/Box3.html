<!DOCTYPE html>
<html lang="en">
	<head>
		<meta charset="utf-8" />
		<base href="../../../" />
		<script src="list.js"></script>
		<script src="page.js"></script>
		<link type="text/css" rel="stylesheet" href="page.css" />
	</head>
	<body>
		<h1>[name]</h1>

		<p class="desc">
			在3D空间中表示一个盒子或立方体。这个的主要目的是表示对象的最小边界框[link:https://en.wikipedia.org/wiki/Minimum_bounding_box Minimum Bounding Boxes]。
		</p>


		<h2>构造器（Constructor）</h2>


		<h3>[name]( [param:Vector3 min], [param:Vector3 max] )</h3>
		<p>
		[page:Vector3 min] - (参数可选) [page:Vector3] 表示包围盒的下边界。
		默认值是（ + Infinity, + Infinity, + Infinity ）。<br>

		[page:Vector3 max] - (参数可选) [page:Vector3] 表示包围盒的上边界。
		默认值是（ - Infinity, - Infinity, - Infinity ）。<br /><br />

		创建一个以max和min为边界的包围盒。
		</p>

		<h2>属性（Properties）</h2>

		<h3>[property:Boolean isBox3]</h3>
		<p>
			用于检测当前对象或者派生类对象是否是Box3。默认为 *true*。<br /><br />
<<<<<<< HEAD
			
=======

>>>>>>> 072cf7b9
			不应该修改这个值，因为内部使用该属性做了优化的任务。
		</p>

		<h3>[property:Vector3 min]</h3>
		<p>
			[page:Vector3] 表示包围盒的下边界。<br />
			默认值是（ - Infinity, - Infinity, - Infinity ）。
		</p>

		<h3>[property:Vector3 max]</h3>
		<p>
			[page:Vector3] 包围盒的(x, y, z)上边界。<br />
			默认值是 ( - Infinity, - Infinity, - Infinity ).
		</p>



		<h2>方法（Methods）</h2>

		<h3>[method:Box3 applyMatrix4]( [param:Matrix4 matrix] )</h3>
		<p>
		[page:Matrix4 matrix] - 要应用的 [page:Matrix4] <br /><br />
<<<<<<< HEAD
		
=======

>>>>>>> 072cf7b9
		使用传入的矩阵变换Box3（包围盒8个顶点都会乘以这个变换矩阵）。
		</p>

		<h3>[method:Vector3 clampPoint]( [param:Vector3 point], [param:Vector3 target] )</h3>
		<p>
		[page:Vector3 point] - 需要做clamp 的坐标 [page:Vector3]。 <br>
		[page:Vector3 target] — 结果将会被拷贝到这个对象中<br /><br />

		是这个点[page:Vector3 point] [link:https://en.wikipedia.org/wiki/Clamping_(graphics) Clamps](处于范围内) 处于包围盒边界范围内。<br />
		</p>

		<h3>[method:Box3 clone]()</h3>
		<p>返回一个与该包围盒子有相同下边界[page:.min min] 和上边界 [page:.max max]的新包围盒。</p>

		<h3>[method:Boolean containsBox]( [param:Box3 box] )</h3>
		<p>
		[page:Box3 box] - 需要检测是否在当前包围盒内的 [page:Box3 Box3]。<br /><br />
		传入的 [page:Box3 box] 整体都被包含在该对象中则返回true。如果他们两个包围盒是一样的也返回true。
		</p>

		<h3>[method:Boolean containsPoint]( [param:Vector3 point] )</h3>
		<p>
		[page:Vector3 point] - 需要检测是否在当前包围盒内的 [page:Vector3]。<br /><br />

		当传入的值 [page:Vector3 point] 在包围盒内部或者边界都会返回true。
		</p>

		<h3>[method:Box3 copy]( [param:Box3 box] )</h3>
		<p>
		[page:Box3 box]  - 需要复制的包围盒 [page:Box3] 。<br /><br />

		将传入的值 [page:Box3 box] 中的 [page:.min min] 和 [page:.max max] 拷贝到当前对象。
		</p>

		<h3>[method:Float distanceToPoint]( [param:Vector3 point] )</h3>
		<p>
		[page:Vector3 point] - 用来测试距离的点 [page:Vector3]。<br /><br />

		返回这个box的任何边缘到指定点的距离。如果这个点位于这个盒子里，距离将是0。
		</p>


		<h3>[method:Boolean equals]( [param:Box3 box] )</h3>
		<p>
		[page:Box3 box] - 将box与当前对象做比较。<br /><br />

		返回true如果传入的值与当前的对象 [page:Box3 box] 有相同的上下边界。
		</p>

		<h3>[method:Box3 expandByObject]( [param:Object3D object] )</h3>
		<p>
		[page:Object3D object] - 包裹在包围盒中的3d对象 [page:Object3D]。<br /><br />

		扩展此包围盒的边界，使得对象及其子对象在包围盒内，包括对象和子对象的世界坐标的变换。

		</p>

		<h3>[method:Box3 expandByPoint]( [param:Vector3 point] )</h3>
		<p>
		[page:Vector3 point] - 需要在包围盒中的点 [page:Vector3]。<br /><br />

		扩展这个包围盒的边界使得该点（[page:Vector3 point]）在包围盒内。
		</p>

		<h3>[method:Box3 expandByScalar]( [param:float scalar] )</h3>
		<p>
		[page:float scalar] - 扩展包围盒的比例。<br /><br />

		按 [page:float scalar] 的值展开盒子的每个维度。如果是负数，盒子的尺寸会缩小。
		</p>

		<h3>[method:Box3 expandByVector]( [param:Vector3 vector] )</h3>
		<p>
		[page:Vector3 vector] - 扩展包围盒的数值 [page:Vector3] 。<br /><br />

		按 [page:Vector3 vector] 每个纬度的值展开这个箱子。
		这个盒子的宽度将由 [page:Vector3 vector] 的x分量在两个方向上展开。
		这个盒子的高度将由 [page:Vector3 vector] 两个方向上的y分量展开。
		这个盒子的深度将由 [page:Vector3 vector] z分量在两个方向上展开。

		</p>

		<h3>[method:Sphere getBoundingSphere]( [param:Sphere target] )</h3>
		<p>
		[page:Sphere target] — 如果指定了target ，结果将会被拷贝到target。<br /><br />

		获取一个包围球 [page:Sphere]。
		</p>

		<h3>[method:Vector3 getCenter]( [param:Vector3 target] )</h3>
		<p>
		[page:Vector3 target] — 如果指定了target ，结果将会被拷贝到target。<br /><br />

		返回包围盒的中心点 [page:Vector3]。
		</p>

		<h3>[method:Vector3 getParameter]( [param:Vector3 point], [param:Vector3 target] ) </h3>
		<p>
		[page:Vector3 point] - [page:Vector3].<br/>
		[page:Vector3 target] — 如果指定了target ，结果将会被拷贝到target。<br /><br />

		返回一个点为这个盒子的宽度和高度的比例。
		</p>

		<h3>[method:Vector3 getSize]( [param:Vector3 target] )</h3>
		<p>
		[page:Vector3 target] — 如果指定了target ，结果将会被拷贝到target。<br /><br />

		返回包围盒的宽度，高度，和深度。
		</p>

		<h3>[method:Box3 intersect]( [param:Box3 box] )</h3>
		<p>
		[page:Box3 box] - 与包围盒的交集<br /><br />

		返回此包围盒和 [page:Box3 box] 的交集，将此框的上界设置为两个框的max的较小部分，
		将此包围盒的下界设置为两个包围盒的min的较大部分。
		</p>

		<h3>[method:Boolean intersectsBox]( [param:Box3 box] )</h3>
		<p>
		[page:Box3 box] - 用来检测是否相交的包围盒<br /><br />

		确定当前包围盒是否与传入包围盒[page:Box3 box] 相交。
		</p>

		<h3>[method:Boolean intersectsPlane]( [param:Plane plane] )</h3>
		<p>
		[page:Plane plane] - 用来检测是否相交的 [page:Plane]。<br /><br />

		确定当前包围盒是否与平面 [page:Plane plane] 相交。
		</p>

		<h3>[method:Boolean intersectsSphere]( [param:Sphere sphere] )</h3>
		<p>
		[page:Sphere sphere] - 用来检测是否相交的球体 [page:Sphere]。<br /><br />

		确定当前包围盒是否与球体 [page:Sphere sphere] 相交。
		</p>

		<h3>[method:Boolean intersectsTriangle]( [param:Triangle triangle] )</h3>
		<p>
		[page:Triangle triangle] - 用来检测是否相交的三角形 [page:Triangle]。<br /><br />

		确定当前包围盒是否与三角形 [page:Triangle triangle] 相交。
		</p>

		<h3>[method:Boolean isEmpty]()</h3>
		<p>
		如果这个盒子包含0个顶点，则返回true。<br>
		注意，下界和上界相等的方框仍然包含一个点，即两个边界共享的那个点。
		</p>

		<h3>[method:Box3 makeEmpty]()</h3>
		<p>清空包围盒。</p>

		<h3>[method:Box3 set]( [param:Vector3 min], [param:Vector3 max] )</h3>
		<p>
		[page:Vector3 min] - [page:Vector3] 表示下边界每个纬度（x,y,z）的值。<br />
		[page:Vector3 max] - [page:Vector3] 表示上边界每个纬度（x,y,z）的值。<br /><br />

<<<<<<< HEAD
		设置包围盒上下边界每个纬度（x,y,z)的值。 
=======
		设置包围盒上下边界每个纬度（x,y,z)的值。
>>>>>>> 072cf7b9
		</p>

		<h3>[method:Box3 setFromArray]( [param:Array array] ) [param:Box3 this]</h3>
		<p>
		array -- 数组当中的所有的点都将被包围盒包裹。<br /><br />

		设置包围盒的上下边界使得数组 *array* 中的所有点的点都被包含在内。
		</p>

		<h3>[method:Box3 setFromBufferAttribute]( [param:BufferAttribute attribute] ) [param:Box3 this]</h3>
		<p>
		[page:BufferAttribute attribute] - 位置的缓冲数据，包含在返回的包围盒内。<br /><br />
<<<<<<< HEAD

		设置此包围盒的上边界和下边界，以包含 [page:BufferAttribute attribute] 中的所有位置数据。
		</p>

<!--	<h3>[method:Box3 setFromCenterAndSize]( [param:Vector3 center], [param:Vector3 size] )</h3>
		<p>
		[page:Vector3 center] - 包围盒的中心位置 ([page:Vector3]). <br>
		[page:Vector3 size] - 需要设置包围盒x,y,z的分量 ([page:Vector3]).<br /><br />

		将包围盒的中心点设为 [page:Vector3 center] ，然后将包围盒的宽高设为指定的 [page:Vector3 size]。
		</p>-->	
=======

		设置此包围盒的上边界和下边界，以包含 [page:BufferAttribute attribute] 中的所有位置数据。
		</p>
>>>>>>> 072cf7b9

		<h3>[method:Box3 setFromCenterAndSize]( [param:Vector3 center], [param:Vector3 size] ) [param:Box3 this]</h3>
		<p>
		[page:Vector3 center], - 包围盒所要设置的中心位置。 <br>
		[page:Vector3 size] - 包围盒所要设置的x、y和z尺寸（宽/高/长）。<br /><br />

		将当前包围盒的中心点设置为 [page:Vector3 center] ，并将此包围盒的宽度，高度和深度设置为大小指定 [page:Vector3 size] 的值。
		</p>

		<h3>[method:Box3 setFromObject]( [param:Object3D object] )</h3>
		<p>
		[page:Object3D object] - 用来计算包围盒的3D对象 [page:Object3D]。<br /><br />

		计算和世界轴对齐的一个对象 [page:Object3D] （含其子对象）的包围盒，计算对象和子对象的世界坐标变换。

		</p>

		<h3>[method:Box3 setFromPoints]( [param:Array points] )</h3>
		<p>
		[page:Array points] - 计算出的包围盒将包含数组中所有的点 [page:Vector3 Vector3s]<br /><br />

		设置此包围盒的上边界和下边界，以包含数组 [page:Array points] 中的所有点。
		</p>

		<h3>[method:Box3 translate]( [param:Vector3 offset] )</h3>
		<p>
		[page:Vector3 offset] - 偏移方向和距离。<br /><br />

		给包围盒的上下边界添加偏移量 [page:Vector3 offset]，这样可以有效的在3D空间中移动包围盒。
		偏移量为 [page:Vector3 offset] 大小。
		</p>

		<h3>[method:Box3 union]( [param:Box3 box] )</h3>
		<p>
		[page:Box3 box] - 要结合在一起的包围盒。<br /><br />

		在 [page:Box3 box] 参数的上边界和已有box对象的上边界之间取较大者，而对两者的下边界取较小者，这样获得一个新的较大的联合盒子。
		</p>

		<h2>源码（Source）</h2>

		[link:https://github.com/mrdoob/three.js/blob/master/src/[path].js src/[path].js]
	</body>
</html><|MERGE_RESOLUTION|>--- conflicted
+++ resolved
@@ -34,11 +34,7 @@
 		<h3>[property:Boolean isBox3]</h3>
 		<p>
 			用于检测当前对象或者派生类对象是否是Box3。默认为 *true*。<br /><br />
-<<<<<<< HEAD
-			
-=======
-
->>>>>>> 072cf7b9
+
 			不应该修改这个值，因为内部使用该属性做了优化的任务。
 		</p>
 
@@ -61,11 +57,7 @@
 		<h3>[method:Box3 applyMatrix4]( [param:Matrix4 matrix] )</h3>
 		<p>
 		[page:Matrix4 matrix] - 要应用的 [page:Matrix4] <br /><br />
-<<<<<<< HEAD
-		
-=======
-
->>>>>>> 072cf7b9
+
 		使用传入的矩阵变换Box3（包围盒8个顶点都会乘以这个变换矩阵）。
 		</p>
 
@@ -227,11 +219,7 @@
 		[page:Vector3 min] - [page:Vector3] 表示下边界每个纬度（x,y,z）的值。<br />
 		[page:Vector3 max] - [page:Vector3] 表示上边界每个纬度（x,y,z）的值。<br /><br />
 
-<<<<<<< HEAD
-		设置包围盒上下边界每个纬度（x,y,z)的值。 
-=======
 		设置包围盒上下边界每个纬度（x,y,z)的值。
->>>>>>> 072cf7b9
 		</p>
 
 		<h3>[method:Box3 setFromArray]( [param:Array array] ) [param:Box3 this]</h3>
@@ -244,23 +232,9 @@
 		<h3>[method:Box3 setFromBufferAttribute]( [param:BufferAttribute attribute] ) [param:Box3 this]</h3>
 		<p>
 		[page:BufferAttribute attribute] - 位置的缓冲数据，包含在返回的包围盒内。<br /><br />
-<<<<<<< HEAD
 
 		设置此包围盒的上边界和下边界，以包含 [page:BufferAttribute attribute] 中的所有位置数据。
 		</p>
-
-<!--	<h3>[method:Box3 setFromCenterAndSize]( [param:Vector3 center], [param:Vector3 size] )</h3>
-		<p>
-		[page:Vector3 center] - 包围盒的中心位置 ([page:Vector3]). <br>
-		[page:Vector3 size] - 需要设置包围盒x,y,z的分量 ([page:Vector3]).<br /><br />
-
-		将包围盒的中心点设为 [page:Vector3 center] ，然后将包围盒的宽高设为指定的 [page:Vector3 size]。
-		</p>-->	
-=======
-
-		设置此包围盒的上边界和下边界，以包含 [page:BufferAttribute attribute] 中的所有位置数据。
-		</p>
->>>>>>> 072cf7b9
 
 		<h3>[method:Box3 setFromCenterAndSize]( [param:Vector3 center], [param:Vector3 size] ) [param:Box3 this]</h3>
 		<p>
