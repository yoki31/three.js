--- conflicted
+++ resolved
@@ -21,312 +21,6 @@
  * Base class for scene graph objects
  */
 export class Object3D extends EventDispatcher {
-<<<<<<< HEAD
-  constructor();
-
-  /**
-   * Unique number of this object instance.
-   */
-  id: number;
-
-  /**
-   *
-   */
-  uuid: string;
-
-  /**
-   * Optional name of the object (doesn't need to be unique).
-   */
-  name: string;
-
-  type: string;
-
-  /**
-   * Object's parent in the scene graph.
-   */
-  parent: Object3D | null;
-
-  /**
-   * Array with object's children.
-   */
-  children: Object3D[];
-
-  /**
-   * Up direction.
-   */
-  up: Vector3;
-
-  /**
-   * Object's local position.
-   */
-  position: Vector3;
-
-  /**
-   * Object's local rotation (Euler angles), in radians.
-   */
-  rotation: Euler;
-
-  /**
-   * Global rotation.
-   */
-  quaternion: Quaternion;
-
-  /**
-   * Object's local scale.
-   */
-  scale: Vector3;
-
-  modelViewMatrix: Matrix4;
-
-  normalMatrix: Matrix3;
-
-  /**
-   * Local transform.
-   */
-  matrix: Matrix4;
-
-  /**
-   * The global transform of the object. If the Object3d has no parent, then it's identical to the local transform.
-   */
-  matrixWorld: Matrix4;
-
-  /**
-   * When this is set, it calculates the matrix of position, (rotation or quaternion) and scale every frame and also recalculates the matrixWorld property.
-   */
-  matrixAutoUpdate: boolean;
-
-  /**
-   * When this is set, it calculates the matrixWorld in that frame and resets this property to false.
-   */
-  matrixWorldNeedsUpdate: boolean;
-
-  layers: Layers;
-  /**
-   * Object gets rendered if true.
-   */
-  visible: boolean;
-
-  /**
-   * Gets rendered into shadow map.
-   */
-  castShadow: boolean;
-
-  /**
-   * Material gets baked in shadow receiving.
-   */
-  receiveShadow: boolean;
-
-  /**
-   * When this is set, it checks every frame if the object is in the frustum of the camera. Otherwise the object gets drawn every frame even if it isn't visible.
-   */
-  frustumCulled: boolean;
-
-  renderOrder: number;
-
-  /**
-   * An object that can be used to store custom data about the Object3d. It should not hold references to functions as these will not be cloned.
-   */
-  userData: { [key: string]: any };
-
-  /**
-   * Used to check whether this or derived classes are Object3Ds. Default is true.
-   * You should not change this, as it is used internally for optimisation.
-   */
-  isObject3D: true;
-
-  /**
-   * Calls before rendering object
-   */
-  onBeforeRender: (
-    renderer: WebGLRenderer,
-    scene: Scene,
-    camera: Camera,
-    geometry: Geometry | BufferGeometry,
-    material: Material,
-    group: Group
-  ) => void;
-
-  /**
-   * Calls after rendering object
-   */
-  onAfterRender: (
-    renderer: WebGLRenderer,
-    scene: Scene,
-    camera: Camera,
-    geometry: Geometry | BufferGeometry,
-    material: Material,
-    group: Group
-  ) => void;
-
-  static DefaultUp: Vector3;
-  static DefaultMatrixAutoUpdate: boolean;
-
-  /**
-   * This updates the position, rotation and scale with the matrix.
-   */
-  applyMatrix(matrix: Matrix4): void;
-
-  applyQuaternion(quaternion: Quaternion): this;
-
-  /**
-   *
-   */
-  setRotationFromAxisAngle(axis: Vector3, angle: number): void;
-
-  /**
-   *
-   */
-  setRotationFromEuler(euler: Euler): void;
-
-  /**
-   *
-   */
-  setRotationFromMatrix(m: Matrix4): void;
-
-  /**
-   *
-   */
-  setRotationFromQuaternion(q: Quaternion): void;
-
-  /**
-   * Rotate an object along an axis in object space. The axis is assumed to be normalized.
-   * @param axis  A normalized vector in object space.
-   * @param angle  The angle in radians.
-   */
-  rotateOnAxis(axis: Vector3, angle: number): this;
-
-  /**
-   * Rotate an object along an axis in world space. The axis is assumed to be normalized. Method Assumes no rotated parent.
-   * @param axis  A normalized vector in object space.
-   * @param angle  The angle in radians.
-   */
-  rotateOnWorldAxis(axis: Vector3, angle: number): this;
-
-  /**
-   *
-   * @param angle
-   */
-  rotateX(angle: number): this;
-
-  /**
-   *
-   * @param angle
-   */
-  rotateY(angle: number): this;
-
-  /**
-   *
-   * @param angle
-   */
-  rotateZ(angle: number): this;
-
-  /**
-   * @param axis  A normalized vector in object space.
-   * @param distance  The distance to translate.
-   */
-  translateOnAxis(axis: Vector3, distance: number): this;
-
-  /**
-   * Translates object along x axis by distance.
-   * @param distance Distance.
-   */
-  translateX(distance: number): this;
-
-  /**
-   * Translates object along y axis by distance.
-   * @param distance Distance.
-   */
-  translateY(distance: number): this;
-
-  /**
-   * Translates object along z axis by distance.
-   * @param distance Distance.
-   */
-  translateZ(distance: number): this;
-
-  /**
-   * Updates the vector from local space to world space.
-   * @param vector A local vector.
-   */
-  localToWorld(vector: Vector3): Vector3;
-
-  /**
-   * Updates the vector from world space to local space.
-   * @param vector A world vector.
-   */
-  worldToLocal(vector: Vector3): Vector3;
-
-  /**
-   * Rotates object to face point in space.
-   * @param vector A world vector to look at.
-   */
-  lookAt(vector: Vector3 | number, y?: number, z?: number): void;
-
-  /**
-   * Adds object as child of this object.
-   */
-  add(...object: Object3D[]): this;
-
-  /**
-   * Removes object as child of this object.
-   */
-  remove(...object: Object3D[]): this;
-
-  /**
-   * Searches through the object's children and returns the first with a matching id.
-   * @param id  Unique number of the object instance
-   */
-  getObjectById(id: number): Object3D | undefined;
-
-  /**
-   * Searches through the object's children and returns the first with a matching name.
-   * @param name  String to match to the children's Object3d.name property.
-   */
-  getObjectByName(name: string): Object3D | undefined;
-
-  getObjectByProperty(name: string, value: string): Object3D | undefined;
-
-  getWorldPosition(target: Vector3): Vector3;
-  getWorldQuaternion(target: Quaternion): Quaternion;
-  getWorldScale(target: Vector3): Vector3;
-  getWorldDirection(target: Vector3): Vector3;
-
-  raycast(raycaster: Raycaster, intersects: Intersection[]): void;
-
-  traverse(callback: (object: Object3D) => any): void;
-
-  traverseVisible(callback: (object: Object3D) => any): void;
-
-  traverseAncestors(callback: (object: Object3D) => any): void;
-
-  /**
-   * Updates local transform.
-   */
-  updateMatrix(): void;
-
-  /**
-   * Updates global transform of the object and its children.
-   */
-  updateMatrixWorld(force?: boolean): void;
-
-  updateWorldMatrix(updateParents: boolean, updateChildren: boolean): void;
-
-  toJSON(meta?: {
-    geometries: any;
-    materials: any;
-    textures: any;
-    images: any;
-  }): any;
-
-  clone(recursive?: boolean): this;
-
-  /**
-   *
-   * @param object
-   * @param recursive
-   */
-  copy(source: Object3D, recursive?: boolean): this;
-=======
 
 	constructor();
 
@@ -654,5 +348,4 @@
 	 */
 	copy( source: this, recursive?: boolean ): this;
 
->>>>>>> 9987d597
 }