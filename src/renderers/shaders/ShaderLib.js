--- conflicted
+++ resolved
@@ -88,13 +88,9 @@
 			{
 				emissive: { value: new Color( 0x000000 ) },
 				roughness: { value: 0.5 },
-<<<<<<< HEAD
-				metalness: { value: 0 },
+				metalness: { value: 0.5 },
 				glossiness: { value: 0.5 },
 				specular: { value: new Color( 0x111111 ) },
-=======
-				metalness: { value: 0.5 },
->>>>>>> 7871fbed
 				envMapIntensity: { value: 1 } // temporary
 			}
 		] ),
