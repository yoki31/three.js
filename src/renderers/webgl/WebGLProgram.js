/**
 * @author mrdoob / http://mrdoob.com/
 */

import { WebGLUniforms } from './WebGLUniforms.js';
import { WebGLShader } from './WebGLShader.js';
import { ShaderChunk } from '../shaders/ShaderChunk.js';
import { NoToneMapping, AddOperation, MixOperation, MultiplyOperation, EquirectangularRefractionMapping, CubeRefractionMapping, SphericalReflectionMapping, EquirectangularReflectionMapping, CubeUVRefractionMapping, CubeUVReflectionMapping, CubeReflectionMapping, PCFSoftShadowMap, PCFShadowMap, VSMShadowMap, ACESFilmicToneMapping, CineonToneMapping, Uncharted2ToneMapping, ReinhardToneMapping, LinearToneMapping, GammaEncoding, RGBDEncoding, RGBM16Encoding, RGBM7Encoding, RGBEEncoding, sRGBEncoding, LinearEncoding, LogLuvEncoding } from '../../constants.js';

var programIdCount = 0;

function addLineNumbers( string ) {

	var lines = string.split( '\n' );

	for ( var i = 0; i < lines.length; i ++ ) {

		lines[ i ] = ( i + 1 ) + ': ' + lines[ i ];

	}

	return lines.join( '\n' );

}

function getEncodingComponents( encoding ) {

	switch ( encoding ) {

		case LinearEncoding:
			return [ 'Linear', '( value )' ];
		case sRGBEncoding:
			return [ 'sRGB', '( value )' ];
		case RGBEEncoding:
			return [ 'RGBE', '( value )' ];
		case RGBM7Encoding:
			return [ 'RGBM', '( value, 7.0 )' ];
		case RGBM16Encoding:
			return [ 'RGBM', '( value, 16.0 )' ];
		case RGBDEncoding:
			return [ 'RGBD', '( value, 256.0 )' ];
		case GammaEncoding:
			return [ 'Gamma', '( value, float( GAMMA_FACTOR ) )' ];
		case LogLuvEncoding:
			return [ 'LogLuv', '( value )' ];
		default:
			throw new Error( 'unsupported encoding: ' + encoding );

	}

}

function getShaderErrors( gl, shader, type ) {

	var status = gl.getShaderParameter( shader, gl.COMPILE_STATUS );
	var log = gl.getShaderInfoLog( shader ).trim();

	if ( status && log === '' ) return '';

	// --enable-privileged-webgl-extension
	// console.log( '**' + type + '**', gl.getExtension( 'WEBGL_debug_shaders' ).getTranslatedShaderSource( shader ) );

	var source = gl.getShaderSource( shader );

	return 'THREE.WebGLShader: gl.getShaderInfoLog() ' + type + '\n' + log + addLineNumbers( source );

}

function getTexelDecodingFunction( functionName, encoding ) {

	var components = getEncodingComponents( encoding );
	return 'vec4 ' + functionName + '( vec4 value ) { return ' + components[ 0 ] + 'ToLinear' + components[ 1 ] + '; }';

}

function getTexelEncodingFunction( functionName, encoding ) {

	var components = getEncodingComponents( encoding );
	return 'vec4 ' + functionName + '( vec4 value ) { return LinearTo' + components[ 0 ] + components[ 1 ] + '; }';

}

function getToneMappingFunction( functionName, toneMapping ) {

	var toneMappingName;

	switch ( toneMapping ) {

		case LinearToneMapping:
			toneMappingName = 'Linear';
			break;

		case ReinhardToneMapping:
			toneMappingName = 'Reinhard';
			break;

		case Uncharted2ToneMapping:
			toneMappingName = 'Uncharted2';
			break;

		case CineonToneMapping:
			toneMappingName = 'OptimizedCineon';
			break;

		case ACESFilmicToneMapping:
			toneMappingName = 'ACESFilmic';
			break;

		default:
			throw new Error( 'unsupported toneMapping: ' + toneMapping );

	}

	return 'vec3 ' + functionName + '( vec3 color ) { return ' + toneMappingName + 'ToneMapping( color ); }';

}

function generateExtensions( extensions, parameters, rendererExtensions ) {

	extensions = extensions || {};

	var chunks = [
		( extensions.derivatives || parameters.envMapCubeUV || parameters.bumpMap || parameters.tangentSpaceNormalMap || parameters.clearcoatNormalMap || parameters.flatShading ) ? '#extension GL_OES_standard_derivatives : enable' : '',
		( extensions.fragDepth || parameters.logarithmicDepthBuffer ) && rendererExtensions.get( 'EXT_frag_depth' ) ? '#extension GL_EXT_frag_depth : enable' : '',
		( extensions.drawBuffers ) && rendererExtensions.get( 'WEBGL_draw_buffers' ) ? '#extension GL_EXT_draw_buffers : require' : '',
		( extensions.shaderTextureLOD || parameters.envMap ) && rendererExtensions.get( 'EXT_shader_texture_lod' ) ? '#extension GL_EXT_shader_texture_lod : enable' : ''
	];

	return chunks.filter( filterEmptyLine ).join( '\n' );

}

function generateDefines( defines ) {

	var chunks = [];

	for ( var name in defines ) {

		var value = defines[ name ];

		if ( value === false ) continue;

		chunks.push( '#define ' + name + ' ' + value );

	}

	return chunks.join( '\n' );

}

function fetchAttributeLocations( gl, program ) {

	var attributes = {};

	var n = gl.getProgramParameter( program, gl.ACTIVE_ATTRIBUTES );

	for ( var i = 0; i < n; i ++ ) {

		var info = gl.getActiveAttrib( program, i );
		var name = info.name;

		// console.log( 'THREE.WebGLProgram: ACTIVE VERTEX ATTRIBUTE:', name, i );

		attributes[ name ] = gl.getAttribLocation( program, name );

	}

	return attributes;

}

function filterEmptyLine( string ) {

	return string !== '';

}

function replaceLightNums( string, parameters ) {

	return string
		.replace( /NUM_DIR_LIGHTS/g, parameters.numDirLights )
		.replace( /NUM_SPOT_LIGHTS/g, parameters.numSpotLights )
		.replace( /NUM_RECT_AREA_LIGHTS/g, parameters.numRectAreaLights )
		.replace( /NUM_POINT_LIGHTS/g, parameters.numPointLights )
		.replace( /NUM_HEMI_LIGHTS/g, parameters.numHemiLights )
		.replace( /NUM_DIR_LIGHT_SHADOWS/g, parameters.numDirLightShadows )
		.replace( /NUM_SPOT_LIGHT_SHADOWS/g, parameters.numSpotLightShadows )
		.replace( /NUM_POINT_LIGHT_SHADOWS/g, parameters.numPointLightShadows );

}

function replaceClippingPlaneNums( string, parameters ) {

	return string
		.replace( /NUM_CLIPPING_PLANES/g, parameters.numClippingPlanes )
		.replace( /UNION_CLIPPING_PLANES/g, ( parameters.numClippingPlanes - parameters.numClipIntersection ) );

}

// Resolve Includes

var includePattern = /^[ \t]*#include +<([\w\d./]+)>/gm;

function resolveIncludes( string ) {

	return string.replace( includePattern, includeReplacer );

}

function includeReplacer( match, include ) {

	var string = ShaderChunk[ include ];

	if ( string === undefined ) {

		throw new Error( 'Can not resolve #include <' + include + '>' );

	}

	return resolveIncludes( string );

}

// Unroll Loops

var loopPattern = /#pragma unroll_loop[\s]+?for \( int i \= (\d+)\; i < (\d+)\; i \+\+ \) \{([\s\S]+?)(?=\})\}/g;

function unrollLoops( string ) {

	return string.replace( loopPattern, loopReplacer );

}

function loopReplacer( match, start, end, snippet ) {

	var string = '';

	for ( var i = parseInt( start ); i < parseInt( end ); i ++ ) {

		string += snippet
			.replace( /\[ i \]/g, '[ ' + i + ' ]' )
			.replace( /UNROLLED_LOOP_INDEX/g, i );

	}

	return string;

}

//

function generatePrecision( parameters ) {

	var precisionstring = "precision " + parameters.precision + " float;\nprecision " + parameters.precision + " int;";

	if ( parameters.precision === "highp" ) {

		precisionstring += "\n#define HIGH_PRECISION";

	} else if ( parameters.precision === "mediump" ) {

		precisionstring += "\n#define MEDIUM_PRECISION";

	} else if ( parameters.precision === "lowp" ) {

		precisionstring += "\n#define LOW_PRECISION";

	}

	return precisionstring;

}

function generateShadowMapTypeDefine( parameters ) {

	var shadowMapTypeDefine = 'SHADOWMAP_TYPE_BASIC';

	if ( parameters.shadowMapType === PCFShadowMap ) {

		shadowMapTypeDefine = 'SHADOWMAP_TYPE_PCF';

	} else if ( parameters.shadowMapType === PCFSoftShadowMap ) {

		shadowMapTypeDefine = 'SHADOWMAP_TYPE_PCF_SOFT';

	} else if ( parameters.shadowMapType === VSMShadowMap ) {

		shadowMapTypeDefine = 'SHADOWMAP_TYPE_VSM';

	}

	return shadowMapTypeDefine;

}

function generateEnvMapTypeDefine( parameters ) {

	var envMapTypeDefine = 'ENVMAP_TYPE_CUBE';

	if ( parameters.envMap ) {

		switch ( parameters.envMapMode ) {

			case CubeReflectionMapping:
			case CubeRefractionMapping:
				envMapTypeDefine = 'ENVMAP_TYPE_CUBE';
				break;

			case CubeUVReflectionMapping:
			case CubeUVRefractionMapping:
				envMapTypeDefine = 'ENVMAP_TYPE_CUBE_UV';
				break;

			case EquirectangularReflectionMapping:
			case EquirectangularRefractionMapping:
				envMapTypeDefine = 'ENVMAP_TYPE_EQUIREC';
				break;

			case SphericalReflectionMapping:
				envMapTypeDefine = 'ENVMAP_TYPE_SPHERE';
				break;

		}

	}

	return envMapTypeDefine;

}

function generateEnvMapModeDefine( parameters ) {

	var envMapModeDefine = 'ENVMAP_MODE_REFLECTION';

	if ( parameters.envMap ) {

		switch ( parameters.envMapMode ) {

			case CubeRefractionMapping:
			case EquirectangularRefractionMapping:
				envMapModeDefine = 'ENVMAP_MODE_REFRACTION';
				break;

		}

	}

	return envMapModeDefine;

}

function generateEnvMapBlendingDefine( parameters ) {

	var envMapBlendingDefine = 'ENVMAP_BLENDING_MULTIPLY';

	if ( parameters.envMap ) {

		switch ( parameters.combine ) {

			case MultiplyOperation:
				envMapBlendingDefine = 'ENVMAP_BLENDING_MULTIPLY';
				break;

			case MixOperation:
				envMapBlendingDefine = 'ENVMAP_BLENDING_MIX';
				break;

			case AddOperation:
				envMapBlendingDefine = 'ENVMAP_BLENDING_ADD';
				break;

		}

	}

	return envMapBlendingDefine;

}

function WebGLProgram( renderer, extensions, cacheKey, material, shader, parameters ) {

	var gl = renderer.getContext();

	var defines = material.defines;

	var vertexShader = shader.vertexShader;
	var fragmentShader = shader.fragmentShader;
	var shadowMapTypeDefine = generateShadowMapTypeDefine( parameters );
	var envMapTypeDefine = generateEnvMapTypeDefine( parameters );
	var envMapModeDefine = generateEnvMapModeDefine( parameters );
	var envMapBlendingDefine = generateEnvMapBlendingDefine( parameters );


	var gammaFactorDefine = ( renderer.gammaFactor > 0 ) ? renderer.gammaFactor : 1.0;

	var customExtensions = parameters.isWebGL2 ? '' : generateExtensions( material.extensions, parameters, extensions );

	var customDefines = generateDefines( defines );

	var program = gl.createProgram();

	var prefixVertex, prefixFragment;

	var numMultiviewViews = parameters.numMultiviewViews;

	if ( material.isRawShaderMaterial ) {

		prefixVertex = [

			customDefines

		].filter( filterEmptyLine ).join( '\n' );

		if ( prefixVertex.length > 0 ) {

			prefixVertex += '\n';

		}

		prefixFragment = [

			customExtensions,
			customDefines

		].filter( filterEmptyLine ).join( '\n' );

		if ( prefixFragment.length > 0 ) {

			prefixFragment += '\n';

		}

	} else {

		prefixVertex = [

			generatePrecision( parameters ),

			'#define SHADER_NAME ' + shader.name,

			customDefines,

			parameters.instancing ? '#define USE_INSTANCING' : '',
			parameters.supportsVertexTextures ? '#define VERTEX_TEXTURES' : '',

			'#define GAMMA_FACTOR ' + gammaFactorDefine,

			'#define MAX_BONES ' + parameters.maxBones,
			( parameters.useFog && parameters.fog ) ? '#define USE_FOG' : '',
			( parameters.useFog && parameters.fogExp2 ) ? '#define FOG_EXP2' : '',

			parameters.map ? '#define USE_MAP' : '',
			parameters.envMap ? '#define USE_ENVMAP' : '',
			parameters.envMap ? '#define ' + envMapModeDefine : '',
			parameters.lightMap ? '#define USE_LIGHTMAP' : '',
			parameters.aoMap ? '#define USE_AOMAP' : '',
			parameters.emissiveMap ? '#define USE_EMISSIVEMAP' : '',
			parameters.bumpMap ? '#define USE_BUMPMAP' : '',
			parameters.normalMap ? '#define USE_NORMALMAP' : '',
			( parameters.normalMap && parameters.objectSpaceNormalMap ) ? '#define OBJECTSPACE_NORMALMAP' : '',
			( parameters.normalMap && parameters.tangentSpaceNormalMap ) ? '#define TANGENTSPACE_NORMALMAP' : '',

			parameters.clearcoatNormalMap ? '#define USE_CLEARCOAT_NORMALMAP' : '',
			parameters.displacementMap && parameters.supportsVertexTextures ? '#define USE_DISPLACEMENTMAP' : '',
			parameters.specularMap ? '#define USE_SPECULARMAP' : '',
			parameters.roughnessMap ? '#define USE_ROUGHNESSMAP' : '',
			parameters.metalnessMap ? '#define USE_METALNESSMAP' : '',
			parameters.alphaMap ? '#define USE_ALPHAMAP' : '',

			parameters.vertexTangents ? '#define USE_TANGENT' : '',
			parameters.vertexColors ? '#define USE_COLOR' : '',
			parameters.vertexUvs ? '#define USE_UV' : '',
			parameters.uvsVertexOnly ? '#define UVS_VERTEX_ONLY' : '',

			parameters.flatShading ? '#define FLAT_SHADED' : '',

			parameters.skinning ? '#define USE_SKINNING' : '',
			parameters.useVertexTexture ? '#define BONE_TEXTURE' : '',

			parameters.morphTargets ? '#define USE_MORPHTARGETS' : '',
			parameters.morphNormals && parameters.flatShading === false ? '#define USE_MORPHNORMALS' : '',
			parameters.doubleSided ? '#define DOUBLE_SIDED' : '',
			parameters.flipSided ? '#define FLIP_SIDED' : '',

			parameters.shadowMapEnabled ? '#define USE_SHADOWMAP' : '',
			parameters.shadowMapEnabled ? '#define ' + shadowMapTypeDefine : '',

			parameters.sizeAttenuation ? '#define USE_SIZEATTENUATION' : '',

			parameters.logarithmicDepthBuffer ? '#define USE_LOGDEPTHBUF' : '',
			parameters.logarithmicDepthBuffer && ( parameters.isWebGL2 || extensions.get( 'EXT_frag_depth' ) ) ? '#define USE_LOGDEPTHBUF_EXT' : '',

			'uniform mat4 modelMatrix;',
			'uniform mat4 modelViewMatrix;',
			'uniform mat4 projectionMatrix;',
			'uniform mat4 viewMatrix;',
			'uniform mat3 normalMatrix;',
			'uniform vec3 cameraPosition;',
			'uniform bool isOrthographic;',

			'#ifdef USE_INSTANCING',

			' attribute mat4 instanceMatrix;',

			'#endif',

			'attribute vec3 position;',
			'attribute vec3 normal;',
			'attribute vec2 uv;',

			'#ifdef USE_TANGENT',

			'	attribute vec4 tangent;',

			'#endif',

			'#ifdef USE_COLOR',

			'	attribute vec3 color;',

			'#endif',

			'#ifdef USE_MORPHTARGETS',

			'	attribute vec3 morphTarget0;',
			'	attribute vec3 morphTarget1;',
			'	attribute vec3 morphTarget2;',
			'	attribute vec3 morphTarget3;',

			'	#ifdef USE_MORPHNORMALS',

			'		attribute vec3 morphNormal0;',
			'		attribute vec3 morphNormal1;',
			'		attribute vec3 morphNormal2;',
			'		attribute vec3 morphNormal3;',

			'	#else',

			'		attribute vec3 morphTarget4;',
			'		attribute vec3 morphTarget5;',
			'		attribute vec3 morphTarget6;',
			'		attribute vec3 morphTarget7;',

			'	#endif',

			'#endif',

			'#ifdef USE_SKINNING',

			'	attribute vec4 skinIndex;',
			'	attribute vec4 skinWeight;',

			'#endif',

			'\n'

		].filter( filterEmptyLine ).join( '\n' );

		prefixFragment = [

			customExtensions,

			generatePrecision( parameters ),

			'#define SHADER_NAME ' + shader.name,

			customDefines,

			parameters.alphaTest ? '#define ALPHATEST ' + parameters.alphaTest + ( parameters.alphaTest % 1 ? '' : '.0' ) : '', // add '.0' if integer

			'#define GAMMA_FACTOR ' + gammaFactorDefine,

			( parameters.useFog && parameters.fog ) ? '#define USE_FOG' : '',
			( parameters.useFog && parameters.fogExp2 ) ? '#define FOG_EXP2' : '',

			parameters.map ? '#define USE_MAP' : '',
			parameters.matcap ? '#define USE_MATCAP' : '',
			parameters.envMap ? '#define USE_ENVMAP' : '',
			parameters.envMap ? '#define ' + envMapTypeDefine : '',
			parameters.envMap ? '#define ' + envMapModeDefine : '',
			parameters.envMap ? '#define ' + envMapBlendingDefine : '',
			parameters.lightMap ? '#define USE_LIGHTMAP' : '',
			parameters.aoMap ? '#define USE_AOMAP' : '',
			parameters.emissiveMap ? '#define USE_EMISSIVEMAP' : '',
			parameters.bumpMap ? '#define USE_BUMPMAP' : '',
			parameters.normalMap ? '#define USE_NORMALMAP' : '',
			( parameters.normalMap && parameters.objectSpaceNormalMap ) ? '#define OBJECTSPACE_NORMALMAP' : '',
			( parameters.normalMap && parameters.tangentSpaceNormalMap ) ? '#define TANGENTSPACE_NORMALMAP' : '',
			parameters.clearcoatNormalMap ? '#define USE_CLEARCOAT_NORMALMAP' : '',
			parameters.specularMap ? '#define USE_SPECULARMAP' : '',
			parameters.roughnessMap ? '#define USE_ROUGHNESSMAP' : '',
			parameters.metalnessMap ? '#define USE_METALNESSMAP' : '',
			parameters.alphaMap ? '#define USE_ALPHAMAP' : '',

<<<<<<< HEAD
=======
			parameters.sheen ? '#define USE_SHEEN' : '',

>>>>>>> 9987d597
			parameters.vertexTangents ? '#define USE_TANGENT' : '',
			parameters.vertexColors ? '#define USE_COLOR' : '',
			parameters.vertexUvs ? '#define USE_UV' : '',
			parameters.uvsVertexOnly ? '#define UVS_VERTEX_ONLY' : '',

			parameters.gradientMap ? '#define USE_GRADIENTMAP' : '',

			parameters.flatShading ? '#define FLAT_SHADED' : '',

			parameters.doubleSided ? '#define DOUBLE_SIDED' : '',
			parameters.flipSided ? '#define FLIP_SIDED' : '',

			parameters.shadowMapEnabled ? '#define USE_SHADOWMAP' : '',
			parameters.shadowMapEnabled ? '#define ' + shadowMapTypeDefine : '',

			parameters.premultipliedAlpha ? '#define PREMULTIPLIED_ALPHA' : '',

			parameters.physicallyCorrectLights ? '#define PHYSICALLY_CORRECT_LIGHTS' : '',

			parameters.logarithmicDepthBuffer ? '#define USE_LOGDEPTHBUF' : '',
			parameters.logarithmicDepthBuffer && ( parameters.isWebGL2 || extensions.get( 'EXT_frag_depth' ) ) ? '#define USE_LOGDEPTHBUF_EXT' : '',

			( ( material.extensions ? material.extensions.shaderTextureLOD : false ) || parameters.envMap ) && ( parameters.isWebGL2 || extensions.get( 'EXT_shader_texture_lod' ) ) ? '#define TEXTURE_LOD_EXT' : '',

			'uniform mat4 viewMatrix;',
			'uniform vec3 cameraPosition;',
			'uniform bool isOrthographic;',

			( parameters.toneMapping !== NoToneMapping ) ? '#define TONE_MAPPING' : '',
			( parameters.toneMapping !== NoToneMapping ) ? ShaderChunk[ 'tonemapping_pars_fragment' ] : '', // this code is required here because it is used by the toneMapping() function defined below
			( parameters.toneMapping !== NoToneMapping ) ? getToneMappingFunction( 'toneMapping', parameters.toneMapping ) : '',

			parameters.dithering ? '#define DITHERING' : '',

			( parameters.outputEncoding || parameters.mapEncoding || parameters.matcapEncoding || parameters.envMapEncoding || parameters.emissiveMapEncoding ) ?
				ShaderChunk[ 'encodings_pars_fragment' ] : '', // this code is required here because it is used by the various encoding/decoding function defined below
			parameters.mapEncoding ? getTexelDecodingFunction( 'mapTexelToLinear', parameters.mapEncoding ) : '',
			parameters.matcapEncoding ? getTexelDecodingFunction( 'matcapTexelToLinear', parameters.matcapEncoding ) : '',
			parameters.envMapEncoding ? getTexelDecodingFunction( 'envMapTexelToLinear', parameters.envMapEncoding ) : '',
			parameters.emissiveMapEncoding ? getTexelDecodingFunction( 'emissiveMapTexelToLinear', parameters.emissiveMapEncoding ) : '',
			parameters.outputEncoding ? getTexelEncodingFunction( 'linearToOutputTexel', parameters.outputEncoding ) : '',

			parameters.depthPacking ? '#define DEPTH_PACKING ' + material.depthPacking : '',

			'\n'

		].filter( filterEmptyLine ).join( '\n' );

	}

	vertexShader = resolveIncludes( vertexShader );
	vertexShader = replaceLightNums( vertexShader, parameters );
	vertexShader = replaceClippingPlaneNums( vertexShader, parameters );

	fragmentShader = resolveIncludes( fragmentShader );
	fragmentShader = replaceLightNums( fragmentShader, parameters );
	fragmentShader = replaceClippingPlaneNums( fragmentShader, parameters );

	vertexShader = unrollLoops( vertexShader );
	fragmentShader = unrollLoops( fragmentShader );

	if ( parameters.isWebGL2 && ! material.isRawShaderMaterial ) {

		var isGLSL3ShaderMaterial = false;

		var versionRegex = /^\s*#version\s+300\s+es\s*\n/;

		if ( material.isShaderMaterial &&
			vertexShader.match( versionRegex ) !== null &&
			fragmentShader.match( versionRegex ) !== null ) {

			isGLSL3ShaderMaterial = true;

			vertexShader = vertexShader.replace( versionRegex, '' );
			fragmentShader = fragmentShader.replace( versionRegex, '' );

		}

		// GLSL 3.0 conversion

		prefixVertex = [
			'#version 300 es\n',
			'#define attribute in',
			'#define varying out',
			'#define texture2D texture'
		].join( '\n' ) + '\n' + prefixVertex;

		prefixFragment = [
			'#version 300 es\n',
			'#define varying in',
			isGLSL3ShaderMaterial ? '' : 'out highp vec4 pc_fragColor;',
			isGLSL3ShaderMaterial ? '' : '#define gl_FragColor pc_fragColor',
			'#define gl_FragDepthEXT gl_FragDepth',
			'#define texture2D texture',
			'#define textureCube texture',
			'#define texture2DProj textureProj',
			'#define texture2DLodEXT textureLod',
			'#define texture2DProjLodEXT textureProjLod',
			'#define textureCubeLodEXT textureLod',
			'#define texture2DGradEXT textureGrad',
			'#define texture2DProjGradEXT textureProjGrad',
			'#define textureCubeGradEXT textureGrad'
		].join( '\n' ) + '\n' + prefixFragment;

		// Multiview

		if ( numMultiviewViews > 0 ) {

			prefixVertex = prefixVertex.replace(
				'#version 300 es\n',
				[
					'#version 300 es\n',
					'#extension GL_OVR_multiview2 : require',
					'layout(num_views = ' + numMultiviewViews + ') in;',
					'#define VIEW_ID gl_ViewID_OVR'
				].join( '\n' )
			);

			prefixVertex = prefixVertex.replace(
				[
					'uniform mat4 modelViewMatrix;',
					'uniform mat4 projectionMatrix;',
					'uniform mat4 viewMatrix;',
					'uniform mat3 normalMatrix;'
				].join( '\n' ),
				[
					'uniform mat4 modelViewMatrices[' + numMultiviewViews + '];',
					'uniform mat4 projectionMatrices[' + numMultiviewViews + '];',
					'uniform mat4 viewMatrices[' + numMultiviewViews + '];',
					'uniform mat3 normalMatrices[' + numMultiviewViews + '];',

					'#define modelViewMatrix modelViewMatrices[VIEW_ID]',
					'#define projectionMatrix projectionMatrices[VIEW_ID]',
					'#define viewMatrix viewMatrices[VIEW_ID]',
					'#define normalMatrix normalMatrices[VIEW_ID]'
				].join( '\n' )
			);

			prefixFragment = prefixFragment.replace(
				'#version 300 es\n',
				[
					'#version 300 es\n',
					'#extension GL_OVR_multiview2 : require',
					'#define VIEW_ID gl_ViewID_OVR'
				].join( '\n' )
			);

			prefixFragment = prefixFragment.replace(
				'uniform mat4 viewMatrix;',
				[
					'uniform mat4 viewMatrices[' + numMultiviewViews + '];',
					'#define viewMatrix viewMatrices[VIEW_ID]'
				].join( '\n' )
			);

		}

	}

	var vertexGlsl = prefixVertex + vertexShader;
	var fragmentGlsl = prefixFragment + fragmentShader;

	// console.log( '*VERTEX*', vertexGlsl );
	// console.log( '*FRAGMENT*', fragmentGlsl );

	var glVertexShader = WebGLShader( gl, gl.VERTEX_SHADER, vertexGlsl );
	var glFragmentShader = WebGLShader( gl, gl.FRAGMENT_SHADER, fragmentGlsl );

	gl.attachShader( program, glVertexShader );
	gl.attachShader( program, glFragmentShader );

	// Force a particular attribute to index 0.

	if ( material.index0AttributeName !== undefined ) {

		gl.bindAttribLocation( program, 0, material.index0AttributeName );

	} else if ( parameters.morphTargets === true ) {

		// programs with morphTargets displace position out of attribute 0
		gl.bindAttribLocation( program, 0, 'position' );

	}

	gl.linkProgram( program );

	// check for link errors
	if ( renderer.debug.checkShaderErrors ) {

		var programLog = gl.getProgramInfoLog( program ).trim();
		var vertexLog = gl.getShaderInfoLog( glVertexShader ).trim();
		var fragmentLog = gl.getShaderInfoLog( glFragmentShader ).trim();

		var runnable = true;
		var haveDiagnostics = true;

		if ( gl.getProgramParameter( program, gl.LINK_STATUS ) === false ) {

			runnable = false;

			var vertexErrors = getShaderErrors( gl, glVertexShader, 'vertex' );
			var fragmentErrors = getShaderErrors( gl, glFragmentShader, 'fragment' );

			console.error( 'THREE.WebGLProgram: shader error: ', gl.getError(), 'gl.VALIDATE_STATUS', gl.getProgramParameter( program, gl.VALIDATE_STATUS ), 'gl.getProgramInfoLog', programLog, vertexErrors, fragmentErrors );

		} else if ( programLog !== '' ) {

			console.warn( 'THREE.WebGLProgram: gl.getProgramInfoLog()', programLog );

		} else if ( vertexLog === '' || fragmentLog === '' ) {

			haveDiagnostics = false;

		}

		if ( haveDiagnostics ) {

			this.diagnostics = {

				runnable: runnable,
				material: material,

				programLog: programLog,

				vertexShader: {

					log: vertexLog,
					prefix: prefixVertex

				},

				fragmentShader: {

					log: fragmentLog,
					prefix: prefixFragment

				}

			};

		}

	}

	// clean up

	gl.deleteShader( glVertexShader );
	gl.deleteShader( glFragmentShader );

	// set up caching for uniform locations

	var cachedUniforms;

	this.getUniforms = function () {

		if ( cachedUniforms === undefined ) {

			cachedUniforms = new WebGLUniforms( gl, program );

		}

		return cachedUniforms;

	};

	// set up caching for attribute locations

	var cachedAttributes;

	this.getAttributes = function () {

		if ( cachedAttributes === undefined ) {

			cachedAttributes = fetchAttributeLocations( gl, program );

		}

		return cachedAttributes;

	};

	// free resource

	this.destroy = function () {

		gl.deleteProgram( program );
		this.program = undefined;

	};

	//

	this.name = shader.name;
	this.id = programIdCount ++;
	this.cacheKey = cacheKey;
	this.usedTimes = 1;
	this.program = program;
	this.vertexShader = glVertexShader;
	this.fragmentShader = glFragmentShader;
	this.numMultiviewViews = numMultiviewViews;

	return this;

}

export { WebGLProgram };<|MERGE_RESOLUTION|>--- conflicted
+++ resolved
@@ -592,11 +592,8 @@
 			parameters.metalnessMap ? '#define USE_METALNESSMAP' : '',
 			parameters.alphaMap ? '#define USE_ALPHAMAP' : '',
 
-<<<<<<< HEAD
-=======
 			parameters.sheen ? '#define USE_SHEEN' : '',
 
->>>>>>> 9987d597
 			parameters.vertexTangents ? '#define USE_TANGENT' : '',
 			parameters.vertexColors ? '#define USE_COLOR' : '',
 			parameters.vertexUvs ? '#define USE_UV' : '',
